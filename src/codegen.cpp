--- conflicted
+++ resolved
@@ -356,13 +356,10 @@
 
 static void addLLVMArgAttr(LLVMValueRef fn_val, unsigned param_index, const char *attr_name) {
     return addLLVMAttr(fn_val, param_index + 1, attr_name);
-<<<<<<< HEAD
-=======
 }
 
 static void addLLVMArgAttrInt(LLVMValueRef fn_val, unsigned param_index, const char *attr_name, uint64_t attr_val) {
     return addLLVMAttrInt(fn_val, param_index + 1, attr_name, attr_val);
->>>>>>> 7c9f7b72
 }
 
 static bool is_symbol_available(CodeGen *g, Buf *name) {
